# Usage Guide

This guide explains how to set up a development environment for EtherOS.

## Prerequisites

- **Nix** with flakes enabled
- **Node.js** (for the web interface)

## Running the Web Interface

1. Navigate to the `web` directory:
   ```bash
   cd web
   ```
2. Install dependencies and start the dev server:
   ```bash
   npm install
   npm run dev
   ```

The application will be available at `http://localhost:5173` by default.

### Runtime Library

The `runtime/` package contains shared gesture and command logic. Run tests with:

```bash
npm test -w runtime
```

## Building the NixOS Layer

1. Enter the `nixos` directory:
   ```bash
   cd nixos
   ```
2. Drop into the development shell and build:
   ```bash
   nix develop
   nixos-rebuild switch --flake .
   ```

This will apply the configuration to your machine. Use caution when running on a non-test system.

## Creating a Bootable ISO

To experiment on other hardware, you can build a bootable ISO:

```bash
cd nixos
nix build .#iso
```

The resulting image can be flashed to a USB drive for quick installation.

## Building the Qt Example

A small Qt demo is provided under `nixos/example` to verify the development
environment. Use the Nix shell so that CMake and Qt are available:

```bash
cd nixos
nix develop  # provides CMake and Qt
cd example
cmake -B build
cmake --build build
./build/etheros-example
```

<<<<<<< HEAD
The application opens a basic Qt window saying "Hello EtherOS".

## Custom Environments

Modify `shared/environments.json` to add or remove scenes. During development
the web app imports this file directly so changes appear on refresh. Provide the
referenced images in `web/public/`.
=======
The application opens a basic Qt window saying "Hello EtherOS".
>>>>>>> d373ff2e
<|MERGE_RESOLUTION|>--- conflicted
+++ resolved
@@ -68,7 +68,6 @@
 ./build/etheros-example
 ```
 
-<<<<<<< HEAD
 The application opens a basic Qt window saying "Hello EtherOS".
 
 ## Custom Environments
@@ -76,6 +75,3 @@
 Modify `shared/environments.json` to add or remove scenes. During development
 the web app imports this file directly so changes appear on refresh. Provide the
 referenced images in `web/public/`.
-=======
-The application opens a basic Qt window saying "Hello EtherOS".
->>>>>>> d373ff2e
