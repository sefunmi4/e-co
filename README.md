# 🧠 Ether Computing & OS — Modular Immersive Desktop Environment (MVP)

EtherOS is a next-gen modular desktop environment built for immersive computing, symbolic input, and decentralized session portability.

This repo contains:
- A **NixOS-based desktop environment layer**
- A **browser-accessible web interface**
- A shared runtime system for gestures, state, and command handling

---

## 🚀 Goals

- Create a lightweight, declarative desktop layer on top of NixOS
- Simulate VR/immersive computing with SymbolCast input (gestures & voice)
- Use devices as personal cloud mesh nodes (e.g., headless laptops)
- Offer browser-based access for testing, collaboration, and mobile users

---

## 📁 Structure

```plaintext
nixos/     → Flake + overlays for NixOS DE setup
web/       → Web version of EtherOS UI (React + Tailwind + Three.js)
runtime/   → Shared SymbolCast + state logic
docs/      → Architecture, usage, and planning docs
nixos/example/   → Small Qt demo showing a native window
```


⸻

## ⚙️ Getting Started

### Prerequisites

EtherOS relies on the [Nix package manager](https://nixos.org/download.html).
Install Nix with flakes enabled before building any part of the project.


### 🔹 Run the Web Version
```bash
cd web
npm install
npm run dev
```

### 🔹 Build the Runtime Library

The runtime package compiles TypeScript sources to `dist/`. Build it with:

```bash
npm run build -w runtime
```
The compiled library can then be consumed from `runtime/dist`.

### 🔹 Build NixOS Layer

You must have Nix + flakes enabled.
```bash
cd nixos
nix develop
nixos-rebuild switch --flake .
```

### 🔹 Build the Qt Example

An example Qt application lives in `nixos/example` to verify the native build
toolchain. From within the Nix shell run:

```bash
cd nixos
nix develop
cd example
cmake -B build
cmake --build build
./build/etheros-example
```

### Environment Assets
The list of available environments lives in `shared/environments.json`. Add your own entries there and provide matching background images in `web/public/`. Images such as `forest.jpg`, `chamber.jpg`, and `island.jpg` are user supplied and ignored by Git.


<<<<<<< HEAD
=======

>>>>>>> b9b77ee3

---

## 🌌 MVP Features (WIP)
	•	Modular folder structure
	•	Basic desktop layout in web
	•	SymbolCast input (mock gestures + voice)
	•	NixOS flake for personal DE boot
	•	Shared command & file system logic

---

## 📚 Documentation
	•	docs/architecture.md – Full system vision
	•	docs/roadmap.md – MVP goals + phases
	•	docs/usage.md – Dev setup for Nix & Web

---

## 🤝 Contributing

This project is in active development. If you love OS dev, symbolic UI, or immersive experiences — join us!

---

## 🌐 License

MIT — feel free to remix, fork, and build with us.

---

Want me to:
- Scaffold the folders + stub files in a zip?
- Create starter `flake.nix` or web `vite.config.ts`?
- Write the architecture doc next?

Let’s build ✨<|MERGE_RESOLUTION|>--- conflicted
+++ resolved
@@ -82,11 +82,6 @@
 The list of available environments lives in `shared/environments.json`. Add your own entries there and provide matching background images in `web/public/`. Images such as `forest.jpg`, `chamber.jpg`, and `island.jpg` are user supplied and ignored by Git.
 
 
-<<<<<<< HEAD
-=======
-
->>>>>>> b9b77ee3
-
 ---
 
 ## 🌌 MVP Features (WIP)
