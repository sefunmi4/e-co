# 🧠 Ether Computing & OS — Modular Immersive Desktop Environment (MVP)

EtherOS is a next-gen modular desktop environment built for immersive computing, symbolic input, and decentralized session portability.

This repo contains:
- A **NixOS-based desktop environment layer**
- A **browser-accessible web interface**
- A shared runtime system for gestures, state, and command handling

---

## 🚀 Goals

- Create a lightweight, declarative desktop layer on top of NixOS
- Simulate VR/immersive computing with SymbolCast input (gestures & voice)
- Use devices as personal cloud mesh nodes (e.g., headless laptops)
- Offer browser-based access for testing, collaboration, and mobile users

---

## 📁 Structure

```plaintext
nixos/     → Flake + overlays for NixOS DE setup
web/       → Web version of EtherOS UI (React + Tailwind + Three.js)
runtime/   → Shared SymbolCast + state logic
docs/      → Architecture, usage, and planning docs
nixos/example/   → Small Qt demo showing a native window
```


⸻

## ⚙️ Getting Started

### Prerequisites

EtherOS relies on the [Nix package manager](https://nixos.org/download.html).
Install Nix with flakes enabled before building any part of the project.


### 🔹 Run the Web Version
```bash
cd web
npm install
npm run dev
```

### 🔹 Build the Runtime Library

The runtime package compiles TypeScript sources to `dist/`. Build it with:

```bash
npm run build -w runtime
```
The compiled library can then be consumed from `runtime/dist`.

### 🔹 Build NixOS Layer

You must have Nix + flakes enabled.
```bash
cd nixos
nix develop
nixos-rebuild switch --flake .
```

### 🔹 Build the Qt Example

An example Qt application lives in `nixos/example` to verify the native build
toolchain. From within the Nix shell run:

```bash
cd nixos
nix develop
cd example
cmake -B build
cmake --build build
./build/etheros-example
```

<<<<<<< HEAD
You can also compile the demo with a single command using the Nix flake:

```bash
nix build .#packages.$(nix eval --impure --raw --expr 'builtins.currentSystem').qtExample
./result/bin/etheros-example
```

### Environment Assets
The list of available environments lives in `shared/environments.json`. Add your own entries there and provide matching background images in `web/public/`. Images such as `forest.jpg`, `chamber.jpg`, and `island.jpg` are user supplied and ignored by Git.


=======
### Environment Assets
The list of available environments lives in `shared/environments.json`. Add your own entries there and provide matching background images in `web/public/`. Images such as `forest.jpg`, `chamber.jpg`, and `island.jpg` are user supplied and ignored by Git.

>>>>>>> ec7804a6

---

## 🌌 MVP Features (WIP)
	•	Modular folder structure
	•	Basic desktop layout in web
	•	SymbolCast input (mock gestures + voice)
	•	NixOS flake for personal DE boot
	•	Shared command & file system logic

---

## 📚 Documentation
	•	docs/architecture.md – Full system vision
	•	docs/roadmap.md – MVP goals + phases
	•	docs/usage.md – Dev setup for Nix & Web

---

## 🤝 Contributing

This project is in active development. If you love OS dev, symbolic UI, or immersive experiences — join us!

---

## 🌐 License

MIT — feel free to remix, fork, and build with us.

---

Want me to:
- Scaffold the folders + stub files in a zip?
- Create starter `flake.nix` or web `vite.config.ts`?
- Write the architecture doc next?

Let’s build ✨<|MERGE_RESOLUTION|>--- conflicted
+++ resolved
@@ -77,8 +77,6 @@
 cmake --build build
 ./build/etheros-example
 ```
-
-<<<<<<< HEAD
 You can also compile the demo with a single command using the Nix flake:
 
 ```bash
@@ -89,12 +87,6 @@
 ### Environment Assets
 The list of available environments lives in `shared/environments.json`. Add your own entries there and provide matching background images in `web/public/`. Images such as `forest.jpg`, `chamber.jpg`, and `island.jpg` are user supplied and ignored by Git.
 
-
-=======
-### Environment Assets
-The list of available environments lives in `shared/environments.json`. Add your own entries there and provide matching background images in `web/public/`. Images such as `forest.jpg`, `chamber.jpg`, and `island.jpg` are user supplied and ignored by Git.
-
->>>>>>> ec7804a6
 
 ---
 
